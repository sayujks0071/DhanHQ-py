--- conflicted
+++ resolved
@@ -1,293 +1,289 @@
-# DhanHQ-py : v2.0.8
-
-[![PyPI](https://img.shields.io/pypi/v/dhanhq.svg)](https://pypi.org/project/dhanhq/)
-
-
-The official Python client for communicating with the [Dhan API](https://api.dhan.co/v2/)  
-
-DhanHQ-py Rest API is used to automate investing and trading. Execute orders in real time along with position management, live and historical data, tradebook and more with simple API collection.
-
-Not just this, you also get real-time market data via DhanHQ Live Market Feed.
-
-
-[Dhan](https://dhan.co) (c) 2025. Licensed under the [MIT License](https://github.com/dhan-oss/DhanHQ-py/blob/main/LICENSE)
-
-### Documentation
-
-- [DhanHQ Developer Kit](https://api.dhan.co/v2/)
-- [DhanHQ API Documentation](https://dhanhq.co/docs/v2/)
-
-## v2.0.8 - What's new
-
-DhanHQ v2.0.8 is more modular and secure.
-
-- The project is restructured to contemporary "best practices" in the python world. How does this affect you? Your imports would change like below:
-
-
-  | Before This Version                                                    | After This Release                               |
-  |------------------------------------------------------------------------|--------------------------------------------------|
-  | from dhanhq import dhanhq | from dhanhq import dhanhq |
-  | from dhanhq import marketfeed.MarketFeed | from dhanhq import MarketFeed |
-  | from dhanhq import orderupdate.OrderUpdate | from dhanhq import OrderUpdate |
-
-- The constants that were earlier part of modules `marketfeed` and `orderupdate` are now moved to its respective classes contained in the modules for better developer experience. 
-
-  | Before This Version | After This Release |
-  |---------------------|--------------------|
-  | marketfeed.NSE      | MarketFeed.NSE       |
-  | marketfeed.Ticker | MarketFeed.Ticker |
-
-  Note: This improves developer experience to not knowing the entire package hierarchy and stay productive to know the interfaces he is working with. 
-
-
-- You no longer have to repeat and spread the `client-id` and `access-token` around their code based in using our APIs. With this release, you defined it once for `DhanContext` and pass on this to different classes of the SDK instead of the raw credential strings, making your codebase much secure from data leaks and your coding a lot easier by defining DhanContext just once and use that context for other API classes. Quick glance of how affected code initialization is below:
-
-  | Before This Version                                | After This Release                   |
-  |----------------------------------------------------|--------------------------------------|
-  | `dhanhq('client_id','access_token')`               | `dhanhq('dhan_context')`              |
-  | `MarketFeed('client_id','access_token',instruments)` | `MarketFeed('dhan_context',instruments)` |
-  | `OrderUpdate('client_id','access_token')`          | `OrderUpdate('dhan_context')`         |
-
-  **Note:** The **_Hands-on API_** section is updated to reflect this change, for your convenience.
-
-- Code coverage improvements with robust unit & integration tests for safe and speed delivery of features. Will strengthen even more in upcoming releases.
-
-## v2.0 - What's New
-
-DhanHQ v2 extends execution capability with live order updates, market quotes and forever orders on superfast APIs. Some of the key highlights from this version are:
-    
-- Fetch LTP, Quote (with OI) and Market Depth data directly on API, for upto 1000 instruments at once with Market Quote API.
-
-- Option Chain API which gives OI, greeks, volume, top bid/ask and price data of all strikes of a particular underlying.
-
-- Place, modify and manage your Forever Orders, including single and OCO orders to manage risk and trade efficiently with Forever Order API.
-
-- Order Updates are sent in real time via websockets, which will update order status of all your orders placed via any platform - `order_update`.
-
-- Intraday Minute Data now provides OHLC with Volume data for last 5 trading days across timeframes such as 1 min, 5 min, 15 min, 25 min and 60 min - `intraday_minute_data`.
-
-- Full Packet in Live Market Feed (`marketfeed`).
-
-- Margin Calculator (`margin_calculator`) and Kill Switch (`kill_switch`) APIs.
-
-<<<<<<< HEAD
-
-=======
->>>>>>> ec8b38ca
-You can read about all other updates from DhanHQ V2 here: [DhanHQ Releases](https://dhanhq.co/docs/v2/releases/).
-
-
-## Features
-
-* **Order Management**  
-The order management APIs lets you place a new order, cancel or modify the pending order, retrieve the order status, trade status, order book & tradebook.
-
-* **Live Market Feed**  
-Get real-time market data to power your trading systems, with easy to implement functions and data across exchanges.
-
-* **Market Quote**  
-REST APIs based market quotes which given you snapshot of ticker mode, quote mode or full mode.
-
-* **Option Chain**  
-Single function which gives entire Option Chain across exchanges and segments, giving OI, greeks, volume, top bid/ask and price data.
-
-* **Forever Order**  
-Place, modify or delete Forever Orders, whether single or OCO to better manage your swing trades.
-
-* **Portfolio Management**  
-With this set of APIs, retrieve your holdings and positions in your portfolio as well as manage them.
-
-* **Historical Data**  
-Get historical candle data for the desired scrip across segments & exchange, both multiple minute timeframe OHLC and Daily OHLC.
-
-* **Fund Details**  
-Get all information of your trading account like balance, margin utilised, collateral, etc as well margin required for any order.
-
-* **eDIS Authorisation**  
-To sell holding stocks, one needs to complete the CDSL eDIS flow, generate T-PIN & mark stock to complete the sell action.
-
-## Quickstart
-
-You can install the package via pip
-
-```
-pip install dhanhq
-```
-
-
-
-### Hands-on API
-
-```python
-from dhanhq import DhanContext, dhanhq
-
-dhan_context = DhanContext("client_id","access_token")
-dhan = dhanhq(dhan_context)
-
-# Place an order for Equity Cash
-dhan.place_order(security_id='1333',            # HDFC Bank
-    exchange_segment=dhan.NSE,
-    transaction_type=dhan.BUY,
-    quantity=10,
-    order_type=dhan.MARKET,
-    product_type=dhan.INTRA,
-    price=0)
-    
-# Place an order for NSE Futures & Options
-dhan.place_order(security_id='52175',           # Nifty PE
-    exchange_segment=dhan.NSE_FNO,
-    transaction_type=dhan.BUY,
-    quantity=550,
-    order_type=dhan.MARKET,
-    product_type=dhan.INTRA,
-    price=0)
-  
-# Fetch all orders
-dhan.get_order_list()
-
-# Get order by id
-dhan.get_order_by_id(order_id)
-
-# Modify order
-dhan.modify_order(order_id, order_type, leg_name, quantity, price, trigger_price, disclosed_quantity, validity)
-
-# Cancel order
-dhan.cancel_order(order_id)
-
-# Get order by correlation id
-dhan.get_order_by_corelationID(corelationID)
-
-# Get Instrument List
-dhan.fetch_security_list("compact")
-
-# Get positions
-dhan.get_positions()
-
-# Get holdings
-dhan.get_holdings()
-
-# Intraday Minute Data
-dhan.intraday_minute_data(security_id,exchange_segment,instrument_type)
-
-# Historical Daily Data
-dhan.historical_daily_data(security_id,exchange_segment,instrument_type,expiry_code,from_date,to_date)
-
-# Time Converter
-dhan.convert_to_date_time(EPOCH Date)
-
-# Get trade book
-dhan.get_trade_book(order_id)
-
-# Get trade history
-dhan.get_trade_history(from_date,to_date,page_number=0)
-
-# Get fund limits
-dhan.get_fund_limits()
-
-# Generate TPIN
-dhan.generate_tpin()
-
-# Enter TPIN in Form
-dhan.open_browser_for_tpin(isin='INE00IN01015',
-    qty=1,
-    exchange='NSE')
-
-# EDIS Status and Inquiry
-dhan.edis_inquiry()
-
-# Expiry List of Underlying
-dhan.expiry_list(
-    under_security_id=13,                       # Nifty
-    under_exchange_segment="IDX_I"
-)
-
-# Option Chain
-dhan.option_chain(
-    under_security_id=13,                       # Nifty
-    under_exchange_segment="IDX_I",
-    expiry="2024-10-31"
-)
-
-# Market Quote Data                     # LTP - ticker_data, OHLC - ohlc_data, Full Packet - quote_data
-dhan.ohlc_data(
-    securities = {"NSE_EQ":[1333]}
-)
-
-# Place Forever Order (SINGLE)
-dhan.place_forever(
-    security_id="1333",
-    exchange_segment= dhan.NSE,
-    transaction_type= dhan.BUY,
-    product_type=dhan.CNC,
-    quantity= 10,
-    price= 1900,
-    trigger_Price= 1950
-)
-```
-
-### Market Feed Usage
-```python
-from dhanhq import DhanContext, MarketFeed
-
-# Define and use your dhan_context if you haven't already done so like below:
-dhan_context = DhanContext("client_id","access_token")
-
-# Structure for subscribing is (exchange_segment, "security_id", subscription_type)
-
-instruments = [(MarketFeed.NSE, "1333", MarketFeed.Ticker),   # Ticker - Ticker Data
-    (MarketFeed.NSE, "1333", MarketFeed.Quote),     # Quote - Quote Data
-    (MarketFeed.NSE, "1333", MarketFeed.Full),      # Full - Full Packet
-    (MarketFeed.NSE, "11915", MarketFeed.Ticker),
-    (MarketFeed.NSE, "11915", MarketFeed.Full)]
-
-version = "v2"          # Mention Version and set to latest version 'v2'
-
-# In case subscription_type is left as blank, by default Ticker mode will be subscribed.
-
-try:
-    data = MarketFeed(dhan_context, instruments, version)
-    while True:
-        data.run_forever()
-        response = data.get_data()
-        print(response)
-
-except Exception as e:
-    print(e)
-
-# Close Connection
-data.disconnect()
-
-# Subscribe instruments while connection is open
-sub_instruments = [(MarketFeed.NSE, "14436", MarketFeed.Ticker)]
-
-data.subscribe_symbols(sub_instruments)
-
-# Unsubscribe instruments which are already active on connection
-unsub_instruments = [(MarketFeed.NSE, "1333", 16)]
-
-data.unsubscribe_symbols(unsub_instruments)
-```
-
-### Live Order Update Usage
-```python
-from dhanhq import DhanContext, OrderUpdate
-import time
-
-# Define and use your dhan_context if you haven't already done so like below:
-dhan_context = DhanContext("client_id","access_token")
-
-def run_order_update():
-    order_client = OrderUpdate(dhan_context)
-    while True:
-        try:
-            order_client.connect_to_dhan_websocket_sync()
-        except Exception as e:
-            print(f"Error connecting to Dhan WebSocket: {e}. Reconnecting in 5 seconds...")
-            time.sleep(5)
-
-run_order_update()
-```
-
-## Changelog
-
-[Check release notes](https://github.com/dhan-oss/DhanHQ-py/releases)
+# DhanHQ-py : v2.0.8
+
+[![PyPI](https://img.shields.io/pypi/v/dhanhq.svg)](https://pypi.org/project/dhanhq/)
+
+
+The official Python client for communicating with the [Dhan API](https://api.dhan.co/v2/)  
+
+DhanHQ-py Rest API is used to automate investing and trading. Execute orders in real time along with position management, live and historical data, tradebook and more with simple API collection.
+
+Not just this, you also get real-time market data via DhanHQ Live Market Feed.
+
+
+[Dhan](https://dhan.co) (c) 2025. Licensed under the [MIT License](https://github.com/dhan-oss/DhanHQ-py/blob/main/LICENSE)
+
+### Documentation
+
+- [DhanHQ Developer Kit](https://api.dhan.co/v2/)
+- [DhanHQ API Documentation](https://dhanhq.co/docs/v2/)
+
+## v2.0.8 - What's new
+
+DhanHQ v2.0.8 is more modular and secure.
+
+- The project is restructured to contemporary "best practices" in the python world. How does this affect you? Your imports would change like below:
+
+
+  | Before This Version                                                    | After This Release                               |
+  |------------------------------------------------------------------------|--------------------------------------------------|
+  | from dhanhq import dhanhq | from dhanhq import dhanhq |
+  | from dhanhq import marketfeed.MarketFeed | from dhanhq import MarketFeed |
+  | from dhanhq import orderupdate.OrderUpdate | from dhanhq import OrderUpdate |
+
+- The constants that were earlier part of modules `marketfeed` and `orderupdate` are now moved to its respective classes contained in the modules for better developer experience. 
+
+  | Before This Version | After This Release |
+  |---------------------|--------------------|
+  | marketfeed.NSE      | MarketFeed.NSE       |
+  | marketfeed.Ticker | MarketFeed.Ticker |
+
+  Note: This improves developer experience to not knowing the entire package hierarchy and stay productive to know the interfaces he is working with. 
+
+
+- You no longer have to repeat and spread the `client-id` and `access-token` around their code based in using our APIs. With this release, you defined it once for `DhanContext` and pass on this to different classes of the SDK instead of the raw credential strings, making your codebase much secure from data leaks and your coding a lot easier by defining DhanContext just once and use that context for other API classes. Quick glance of how affected code initialization is below:
+
+  | Before This Version                                | After This Release                   |
+  |----------------------------------------------------|--------------------------------------|
+  | `dhanhq('client_id','access_token')`               | `dhanhq('dhan_context')`              |
+  | `MarketFeed('client_id','access_token',instruments)` | `MarketFeed('dhan_context',instruments)` |
+  | `OrderUpdate('client_id','access_token')`          | `OrderUpdate('dhan_context')`         |
+
+  **Note:** The **_Hands-on API_** section is updated to reflect this change, for your convenience.
+
+- Code coverage improvements with robust unit & integration tests for safe and speed delivery of features. Will strengthen even more in upcoming releases.
+
+## v2.0 - What's New
+
+DhanHQ v2 extends execution capability with live order updates, market quotes and forever orders on superfast APIs. Some of the key highlights from this version are:
+    
+- Fetch LTP, Quote (with OI) and Market Depth data directly on API, for upto 1000 instruments at once with Market Quote API.
+
+- Option Chain API which gives OI, greeks, volume, top bid/ask and price data of all strikes of a particular underlying.
+
+- Place, modify and manage your Forever Orders, including single and OCO orders to manage risk and trade efficiently with Forever Order API.
+
+- Order Updates are sent in real time via websockets, which will update order status of all your orders placed via any platform - `order_update`.
+
+- Intraday Minute Data now provides OHLC with Volume data for last 5 trading days across timeframes such as 1 min, 5 min, 15 min, 25 min and 60 min - `intraday_minute_data`.
+
+- Full Packet in Live Market Feed (`marketfeed`).
+
+- Margin Calculator (`margin_calculator`) and Kill Switch (`kill_switch`) APIs.
+
+You can read about all other updates from DhanHQ V2 here: [DhanHQ Releases](https://dhanhq.co/docs/v2/releases/).
+
+
+## Features
+
+* **Order Management**  
+The order management APIs lets you place a new order, cancel or modify the pending order, retrieve the order status, trade status, order book & tradebook.
+
+* **Live Market Feed**  
+Get real-time market data to power your trading systems, with easy to implement functions and data across exchanges.
+
+* **Market Quote**  
+REST APIs based market quotes which given you snapshot of ticker mode, quote mode or full mode.
+
+* **Option Chain**  
+Single function which gives entire Option Chain across exchanges and segments, giving OI, greeks, volume, top bid/ask and price data.
+
+* **Forever Order**  
+Place, modify or delete Forever Orders, whether single or OCO to better manage your swing trades.
+
+* **Portfolio Management**  
+With this set of APIs, retrieve your holdings and positions in your portfolio as well as manage them.
+
+* **Historical Data**  
+Get historical candle data for the desired scrip across segments & exchange, both multiple minute timeframe OHLC and Daily OHLC.
+
+* **Fund Details**  
+Get all information of your trading account like balance, margin utilised, collateral, etc as well margin required for any order.
+
+* **eDIS Authorisation**  
+To sell holding stocks, one needs to complete the CDSL eDIS flow, generate T-PIN & mark stock to complete the sell action.
+
+## Quickstart
+
+You can install the package via pip
+
+```
+pip install dhanhq
+```
+
+
+
+### Hands-on API
+
+```python
+from dhanhq import DhanContext, dhanhq
+
+dhan_context = DhanContext("client_id","access_token")
+dhan = dhanhq(dhan_context)
+
+# Place an order for Equity Cash
+dhan.place_order(security_id='1333',            # HDFC Bank
+    exchange_segment=dhan.NSE,
+    transaction_type=dhan.BUY,
+    quantity=10,
+    order_type=dhan.MARKET,
+    product_type=dhan.INTRA,
+    price=0)
+    
+# Place an order for NSE Futures & Options
+dhan.place_order(security_id='52175',           # Nifty PE
+    exchange_segment=dhan.NSE_FNO,
+    transaction_type=dhan.BUY,
+    quantity=550,
+    order_type=dhan.MARKET,
+    product_type=dhan.INTRA,
+    price=0)
+  
+# Fetch all orders
+dhan.get_order_list()
+
+# Get order by id
+dhan.get_order_by_id(order_id)
+
+# Modify order
+dhan.modify_order(order_id, order_type, leg_name, quantity, price, trigger_price, disclosed_quantity, validity)
+
+# Cancel order
+dhan.cancel_order(order_id)
+
+# Get order by correlation id
+dhan.get_order_by_corelationID(corelationID)
+
+# Get Instrument List
+dhan.fetch_security_list("compact")
+
+# Get positions
+dhan.get_positions()
+
+# Get holdings
+dhan.get_holdings()
+
+# Intraday Minute Data
+dhan.intraday_minute_data(security_id,exchange_segment,instrument_type)
+
+# Historical Daily Data
+dhan.historical_daily_data(security_id,exchange_segment,instrument_type,expiry_code,from_date,to_date)
+
+# Time Converter
+dhan.convert_to_date_time(EPOCH Date)
+
+# Get trade book
+dhan.get_trade_book(order_id)
+
+# Get trade history
+dhan.get_trade_history(from_date,to_date,page_number=0)
+
+# Get fund limits
+dhan.get_fund_limits()
+
+# Generate TPIN
+dhan.generate_tpin()
+
+# Enter TPIN in Form
+dhan.open_browser_for_tpin(isin='INE00IN01015',
+    qty=1,
+    exchange='NSE')
+
+# EDIS Status and Inquiry
+dhan.edis_inquiry()
+
+# Expiry List of Underlying
+dhan.expiry_list(
+    under_security_id=13,                       # Nifty
+    under_exchange_segment="IDX_I"
+)
+
+# Option Chain
+dhan.option_chain(
+    under_security_id=13,                       # Nifty
+    under_exchange_segment="IDX_I",
+    expiry="2024-10-31"
+)
+
+# Market Quote Data                     # LTP - ticker_data, OHLC - ohlc_data, Full Packet - quote_data
+dhan.ohlc_data(
+    securities = {"NSE_EQ":[1333]}
+)
+
+# Place Forever Order (SINGLE)
+dhan.place_forever(
+    security_id="1333",
+    exchange_segment= dhan.NSE,
+    transaction_type= dhan.BUY,
+    product_type=dhan.CNC,
+    quantity= 10,
+    price= 1900,
+    trigger_Price= 1950
+)
+```
+
+### Market Feed Usage
+```python
+from dhanhq import DhanContext, MarketFeed
+
+# Define and use your dhan_context if you haven't already done so like below:
+dhan_context = DhanContext("client_id","access_token")
+
+# Structure for subscribing is (exchange_segment, "security_id", subscription_type)
+
+instruments = [(MarketFeed.NSE, "1333", MarketFeed.Ticker),   # Ticker - Ticker Data
+    (MarketFeed.NSE, "1333", MarketFeed.Quote),     # Quote - Quote Data
+    (MarketFeed.NSE, "1333", MarketFeed.Full),      # Full - Full Packet
+    (MarketFeed.NSE, "11915", MarketFeed.Ticker),
+    (MarketFeed.NSE, "11915", MarketFeed.Full)]
+
+version = "v2"          # Mention Version and set to latest version 'v2'
+
+# In case subscription_type is left as blank, by default Ticker mode will be subscribed.
+
+try:
+    data = MarketFeed(dhan_context, instruments, version)
+    while True:
+        data.run_forever()
+        response = data.get_data()
+        print(response)
+
+except Exception as e:
+    print(e)
+
+# Close Connection
+data.disconnect()
+
+# Subscribe instruments while connection is open
+sub_instruments = [(MarketFeed.NSE, "14436", MarketFeed.Ticker)]
+
+data.subscribe_symbols(sub_instruments)
+
+# Unsubscribe instruments which are already active on connection
+unsub_instruments = [(MarketFeed.NSE, "1333", 16)]
+
+data.unsubscribe_symbols(unsub_instruments)
+```
+
+### Live Order Update Usage
+```python
+from dhanhq import DhanContext, OrderUpdate
+import time
+
+# Define and use your dhan_context if you haven't already done so like below:
+dhan_context = DhanContext("client_id","access_token")
+
+def run_order_update():
+    order_client = OrderUpdate(dhan_context)
+    while True:
+        try:
+            order_client.connect_to_dhan_websocket_sync()
+        except Exception as e:
+            print(f"Error connecting to Dhan WebSocket: {e}. Reconnecting in 5 seconds...")
+            time.sleep(5)
+
+run_order_update()
+```
+
+## Changelog
+
+[Check release notes](https://github.com/dhan-oss/DhanHQ-py/releases)